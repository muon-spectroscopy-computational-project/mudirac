--- conflicted
+++ resolved
@@ -160,11 +160,9 @@
   void setgrid(double rc, double dx);
 
   // Additional potential terms get/setters
-<<<<<<< HEAD
-  void setFermi2(double thickness = Physical::fermi2_T, double fermi2_potential = -1);
-=======
+
   void setFermi2(double thickness = Physical::fermi2_t, double fermi2_potential = -1);
->>>>>>> e724c265
+
   bool getUehling() {
     return use_uehling;
   };
