--- conflicted
+++ resolved
@@ -685,10 +685,7 @@
     shootDiracErrorDELog(zetae, y, state.grid, state.V, tp.i, state.E, state.k, mu, dx, 'b');
 
     LOG(TRACE) << "Zeta function values at turning point: zetaL = " << zetai[tp.i] << ", zetaR = " << zetae[tp.i] << "\n";
-<<<<<<< HEAD
-=======
     LOG(TRACE) << "Q/P error = " << err << "\n";
->>>>>>> 719c97b8
 
     dE = err / (zetai[tp.i] - zetae[tp.i]);
 
