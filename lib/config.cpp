/**
 * MuDirac - A muonic atom Dirac equation solver
 * by Simone Sturniolo (2019-2020)
 *
 * config.cpp
 *
 * Functions and classes useful for interpreting configuration files
 *
 * @author Simone Sturniolo
 * @version 1.0 20/03/2020
 */

#include "config.hpp"

MuDiracInputFile::MuDiracInputFile() : InputFile() {
  // Definition of all input keywords that can be used

  // String keywords
  this->defineStringNode("element", InputNode<string>("H"));                  // Element to compute the spectrum for
  this->defineStringNode("nuclear_model", InputNode<string>("POINT", false)); // Model used for nucleus
  this->defineStringNode("electronic_config", InputNode<string>(""));         // Electronic configuration for background charge
  this->defineStringNode("ideal_atom_minshell", InputNode<string>(""));       // Shell above which to treat the atom as ideal, and simply use standard hydrogen-like orbitals

  // Boolean keywords
  this->defineBoolNode("uehling_correction", InputNode<bool>(false, false));        // Whether to use the Uehling potential correction
  this->defineBoolNode("write_spec", InputNode<bool>(false, false));                // If true, write a simulated spectrum with the lines found
  this->defineBoolNode("sort_byE", InputNode<bool>(false, false));                  // If true, sort output transitions by energy in report
  this->defineBoolNode("optimise_fermi_parameters", InputNode<bool>(false, false)); // If true, perform least squares optimisation using user-provided experimental energies for the fermi model

  // Double keywords
  this->defineDoubleNode("mass", InputNode<double>(Physical::m_mu));      // Mass of orbiting particle (default: muon mass)
  this->defineDoubleNode("radius", InputNode<double>(-1));                // Solid sphere equivalent radius
  this->defineDoubleNode("fermi_t", InputNode<double>(-1));               // Skin thickness for Fermi model
  this->defineDoubleNode("fermi_c", InputNode<double>(-1));               // Half radius parameter c for Fermi-2 distribution
  this->defineDoubleNode("energy_tol", InputNode<double>(1e-7));          // Tolerance for electronic convergence
  this->defineDoubleNode("energy_damp", InputNode<double>(0.5));          // "Damping" used in steepest descent energy search
  this->defineDoubleNode("max_dE_ratio", InputNode<double>(0.1));         // Maximum |dE|/E ratio in energy search
  this->defineDoubleNode("node_tol", InputNode<double>(1e-6));            // Tolerance parameter used for counting nodes in wavefunctions
  this->defineDoubleNode("loggrid_step", InputNode<double>(0.005));       // Logarithmic grid step
  this->defineDoubleNode("loggrid_center", InputNode<double>(1.0));       // Logarithmic grid center (in units of 1/(Z*m))
  this->defineDoubleNode("uehling_lowcut", InputNode<double>(0.0));       // Low cutoff parameter for Uehling potential (approximation of r ~ 0)
  this->defineDoubleNode("uehling_highcut", InputNode<double>(INFINITY)); // High cutoff parameter for Uehling potential (approximation of r >> 1/2c)
  this->defineDoubleNode("econf_rhoeps", InputNode<double>(1e-4));        // Density threshold at which to truncate the electronic charge background
  this->defineDoubleNode("econf_rin_max", InputNode<double>(-1));         // Upper limit to innermost radius for electronic charge background grid
  this->defineDoubleNode("econf_rout_min", InputNode<double>(-1));        // Lower limit to outermost radius for electronic charge background grid
  this->defineDoubleNode("spec_step", InputNode<double>(1e2));            // Simulated spectrum: energy step (eV)
  this->defineDoubleNode("spec_linewidth", InputNode<double>(1e3));       // Simulated spectrum: width of Gaussian-broadened lines (eV)
  this->defineDoubleNode("spec_expdec", InputNode<double>(-1.0));         // Simulated spectrum: exponential decay factor (reproduces instrumental sensitivity)

  // Integer keywords
  this->defineIntNode("isotope", InputNode<int>(-1));            // Isotope to use for element
  this->defineIntNode("max_E_iter", InputNode<int>(100));        // Max iterations in energy search
  this->defineIntNode("max_nodes_iter", InputNode<int>(100));    // Max iterations in nodes search
  this->defineIntNode("max_state_iter", InputNode<int>(100));    // Max iterations in state search
  this->defineIntNode("uehling_steps", InputNode<int>(100));     // Uehling correction integration steps
  this->defineIntNode("xr_print_precision", InputNode<int>(-1)); // Number of digits to print out in values in .xr.out file
  this->defineIntNode("state_print_precision", InputNode<int>(-1)); // Number of digits to print out in values in Dirac state output .{state_name}.out files
  this->defineIntNode("verbosity", InputNode<int>(1));           // Verbosity level (1 to 3)
  this->defineIntNode("output", InputNode<int>(1));              // Output level (1 to 3)
  // Vector string keywords
  this->defineStringNode("xr_lines", InputNode<string>(vector<string> {"K1-L2"}, false)); // List of spectral lines to compute

  /* These keywords are reserved for developers and debugging */

  // String keywords
  this->defineStringNode("devel_debug_task", InputNode<string>("")); // Which debugging task to perform

  // Integer keywords
  this->defineIntNode("devel_EdEscan_k", InputNode<int>(-1));      // Value of quantum number k for E->dE scan
  this->defineIntNode("devel_EdEscan_steps", InputNode<int>(100)); // Energy steps for E->dE scan

  // Double keywords
  this->defineDoubleNode("devel_EdEscan_minE", InputNode<double>(-INFINITY)); // Minimum binding energy for E->dE scan
  this->defineDoubleNode("devel_EdEscan_maxE", InputNode<double>(0));         // Maximum binding energy for E->dE scan

  // Boolean keywords
  this->defineBoolNode("devel_EdEscan_log", InputNode<bool>(false, false)); // Make the energy scan logarithmic
}

DiracAtom MuDiracInputFile::makeAtom() {
  // Now extract the relevant parameters
  int Z = getElementZ(this->getStringValue("element"));
  double radius = this->getDoubleValue("radius");
  double t = this->getDoubleValue("fermi_t");
  double c_param = this->getDoubleValue("fermi_c");
  double m = this->getDoubleValue("mass");
  int A = this->getIntValue("isotope");

  if (A == -1) {
    A = getElementMainIsotope(Z);
  }
  if (nucmodelmap.find(this->getStringValue("nuclear_model")) == nucmodelmap.end()) {
    throw invalid_argument("Invalid nuclear_model parameter in input file");
  }
  NuclearRadiusModel nucmodel = nucmodelmap[this->getStringValue("nuclear_model")];
  double fc = this->getDoubleValue("loggrid_center");
  double dx = this->getDoubleValue("loggrid_step");

  int idshell = -1;
  string idshell_str = this->getStringValue("ideal_atom_minshell");
  if (idshell_str.length() > 1) {
    throw invalid_argument("Invalid string for ideal_atom_minshell");
  } else if (idshell_str.length() == 1) {
    idshell = this->getStringValue("ideal_atom_minshell")[0] - 'J';
  }

  // Prepare the DiracAtom
  DiracAtom da;
  da = DiracAtom(Z, m, A, nucmodel, radius, fc, dx, idshell);
  da.Etol = this->getDoubleValue("energy_tol");
  da.Edamp = this->getDoubleValue("energy_damp");
  da.max_dE_ratio = this->getDoubleValue("max_dE_ratio");
  da.nodetol = this->getDoubleValue("node_tol");
  da.maxit_E = this->getIntValue("max_E_iter");
  da.maxit_nodes = this->getIntValue("max_nodes_iter");
  da.maxit_state = this->getIntValue("max_state_iter");

  if (this->getBoolValue("uehling_correction")) {
    da.setUehling(true, this->getIntValue("uehling_steps"),
                  this->getDoubleValue("uehling_lowcut"),
                  this->getDoubleValue("uehling_highcut"));
  }

  if (this->getStringValue("electronic_config") != "") {
    double e_mu = effectiveMass(1.0, da.getM() * Physical::amu);
    LOG(TRACE) << "Electronic effective mass: " << e_mu << "\n";
    ElectronicConfiguration econf(this->getStringValue("electronic_config"), da.getZ() - 1, e_mu, true, true);
    da.setElectBkgConfig(true, econf, this->getDoubleValue("econf_rhoeps"),
                         this->getDoubleValue("econf_rin_max"),
                         this->getDoubleValue("econf_rout_min"));
  }

<<<<<<< HEAD
  if (t != -1 || c_param != -1) {
    if( t == -1){
      t = Physical::fermi2_thickenss;
    }
    da.setFermi2(t * Physical::fm,c_param * Physical::fm);
    LOG(INFO) << "t = " << t << "and c = " << c_param <<  "\n";
=======
  if (t ==-1) {
    t = Physical::fermi2_thickness;
>>>>>>> e724c265
  }

  if (c_param == -1) {
    da.setFermi2(t*Physical::fm);
  } else {
    da.setFermi2(t*Physical::fm, c_param*Physical::fm);
  }
  LOG(INFO) << "t = " << t << "and c = " << c_param <<  "\n";

  return da;
}<|MERGE_RESOLUTION|>--- conflicted
+++ resolved
@@ -130,17 +130,8 @@
                          this->getDoubleValue("econf_rout_min"));
   }
 
-<<<<<<< HEAD
-  if (t != -1 || c_param != -1) {
-    if( t == -1){
-      t = Physical::fermi2_thickenss;
-    }
-    da.setFermi2(t * Physical::fm,c_param * Physical::fm);
-    LOG(INFO) << "t = " << t << "and c = " << c_param <<  "\n";
-=======
   if (t ==-1) {
     t = Physical::fermi2_thickness;
->>>>>>> e724c265
   }
 
   if (c_param == -1) {
