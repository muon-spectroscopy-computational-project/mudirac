--- conflicted
+++ resolved
@@ -11,7 +11,6 @@
  */
 
 #include "mudirac.hpp"
-
 
 int main(int argc, char *argv[]) {
   string seed = "mudirac";
@@ -106,22 +105,21 @@
   // The idea is that we will calculate all transition energies and rates for many different pairs
   // of the fermi parameters (c,t)
   // We can then use this to perform least squares optimisation and finally obtain the rms nuclear radius
-<<<<<<< HEAD
-  if (config.getBoolValue("optimise_fermi_parameters") && config.getStringValue("nuclear_model") == "FERMI2"){
+  if (config.getBoolValue("optimise_fermi_parameters") && config.getStringValue("nuclear_model") == "FERMI2") {
     ExperimentalResultFile measurements;
     bool xr_measurement_read_success = false;
     try {
       measurements.parseFile(argv[2]);
       vector<string> xr_lines_measured = measurements.getStringValues("xr_lines");
       LOG(DEBUG) << "Reading experimental Xray measurments for transitions: ";
-      for (auto transition: xr_lines_measured){
+      for (auto transition: xr_lines_measured) {
         LOG(DEBUG) << transition << ", ";
       }
       LOG(DEBUG) << "\n";
       vector<double> xr_energies = measurements.getDoubleValues("xr_energy");
 
       LOG(DEBUG) << "Reading experimental Xray energies: ";
-      for (auto transition_energy: xr_energies){
+      for (auto transition_energy: xr_energies) {
         LOG(DEBUG) << transition_energy << ", ";
       }
       LOG(DEBUG) << "\n";
@@ -129,7 +127,7 @@
       vector<double> xr_errors = measurements.getDoubleValues("xr_error");
 
       LOG(DEBUG) << "Reading experimental Xray energy errors: ";
-      for (auto transition_energy_error: xr_errors){
+      for (auto transition_energy_error: xr_errors) {
         LOG(DEBUG) << transition_energy_error << ", ";
       }
       LOG(DEBUG) << "\n";
@@ -141,24 +139,21 @@
       return -1;
     }
 
-    if (xr_measurement_read_success){
+    if (xr_measurement_read_success) {
       LOG(DEBUG) << "Successfully read xray measurements input file \n";
-=======
-  if (config.getBoolValue("optimise_fermi_parameters") && config.getStringValue("nuclear_model") == "fermi2") {
->>>>>>> 50d3e964
-
-    // In here, we will need to loop over the pairs of (c,t) values
-    // An appropriate (c,t) grid resolution will need to be chosen, as well as an appropriate range
-    // This could be user specified, but we will probably need some reasonable defaults
-
-    // loop over c:
-    //   loop over t:
-    //     getAllTransitions
-    //
-    // least squares optimise
-    //
-    // We also need to decide on what happens after this optimisation. Do we print out the energies and rates
-    // for the optimal pair of parameters?  
+
+      // In here, we will need to loop over the pairs of (c,t) values
+      // An appropriate (c,t) grid resolution will need to be chosen, as well as an appropriate range
+      // This could be user specified, but we will probably need some reasonable defaults
+
+      // loop over c:
+      //   loop over t:
+      //     getAllTransitions
+      //
+      // least squares optimise
+      //
+      // We also need to decide on what happens after this optimisation. Do we print out the energies and rates
+      // for the optimal pair of parameters?
 
     }
 
